--- conflicted
+++ resolved
@@ -254,11 +254,7 @@
     /// # Returns
     ///
     /// The model's response text or an error
-<<<<<<< HEAD
-    fn chat(&self, messages: &[ChatMessage]) -> Result<Box<dyn ChatResponse>, LLMError> {
-=======
-    async fn chat(&self, messages: &[ChatMessage]) -> Result<String, LLMError> {
->>>>>>> 2466ca3d
+    async fn chat(&self, messages: &[ChatMessage]) -> Result<Box<dyn ChatResponse>, LLMError> {
         if self.api_key.is_empty() {
             return Err(LLMError::AuthError("Missing Google API key".to_string()));
         }
@@ -313,10 +309,6 @@
 
         let mut request = self.client.post(&url).json(&req_body);
 
-<<<<<<< HEAD
-        let json_resp: GoogleChatResponse = resp.json()?;
-        Ok(Box::new(json_resp))
-=======
         if let Some(timeout) = self.timeout_seconds {
             request = request.timeout(std::time::Duration::from_secs(timeout));
         }
@@ -324,20 +316,7 @@
         let resp = request.send().await?.error_for_status()?;
 
         let json_resp: GoogleChatResponse = resp.json().await?;
-        let first_candidate = json_resp.candidates.into_iter().next().ok_or_else(|| {
-            LLMError::ProviderError("No candidates returned by Google".to_string())
-        })?;
-
-        let response_text = first_candidate
-            .content
-            .parts
-            .into_iter()
-            .map(|part| part.text)
-            .collect::<Vec<_>>()
-            .join("");
-
-        Ok(response_text)
->>>>>>> 2466ca3d
+        Ok(Box::new(json_resp))
     }
 
     /// Sends a chat request to Google's Gemini API with tools.
@@ -375,15 +354,10 @@
             role: ChatRole::User,
             content: req.prompt.clone(),
         };
-<<<<<<< HEAD
         let answer = self.chat(&[chat_message])?;
         Ok(CompletionResponse {
             text: answer.texts().unwrap().join("\n"),
         })
-=======
-        let answer = self.chat(&[chat_message]).await?;
-        Ok(CompletionResponse { text: answer })
->>>>>>> 2466ca3d
     }
 }
 
