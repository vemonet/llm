--- conflicted
+++ resolved
@@ -171,11 +171,7 @@
     /// # Returns
     ///
     /// The model's response text or an error
-<<<<<<< HEAD
-    fn chat(&self, messages: &[ChatMessage]) -> Result<Box<dyn ChatResponse>, LLMError> {
-=======
-    async fn chat(&self, messages: &[ChatMessage]) -> Result<String, LLMError> {
->>>>>>> 2466ca3d
+    async fn chat(&self, messages: &[ChatMessage]) -> Result<Box<dyn ChatResponse>, LLMError> {
         if self.base_url.is_empty() {
             return Err(LLMError::InvalidRequest("Missing base_url".to_string()));
         }
@@ -213,16 +209,6 @@
 
         let url = format!("{}/api/chat", self.base_url);
 
-<<<<<<< HEAD
-        let resp = self
-            .client
-            .post(&url)
-            .json(&req_body)
-            .send()?
-            .error_for_status()?;
-        let json_resp: OllamaResponse = resp.json()?;
-        Ok(Box::new(json_resp))
-=======
         let mut request = self.client.post(&url).json(&req_body);
 
         if let Some(timeout) = self.timeout_seconds {
@@ -231,16 +217,7 @@
 
         let resp = request.send().await?.error_for_status()?;
         let json_resp: OllamaResponse = resp.json().await?;
-
-        let answer = json_resp
-            .message
-            .map(|m| m.content)
-            .or(json_resp.content)
-            .or(json_resp.response)
-            .unwrap_or_default();
-
-        Ok(answer)
->>>>>>> 2466ca3d
+        Ok(Box::new(json_resp))
     }
 
     async fn chat_with_tools(
